--- conflicted
+++ resolved
@@ -22,9 +22,7 @@
     steinbock
     merscope
     mcmicro
-<<<<<<< HEAD
     dbit
-=======
 ```
 
 ### Utility functions
@@ -35,5 +33,4 @@
 
     xenium_aligned_image
     xenium_explorer_selection
->>>>>>> 51202b6a
 ```
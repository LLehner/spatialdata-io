# API

```{eval-rst}
.. module:: spatialdata_io
```

## spatialdata-io

I/O for the `spatialdata` project.

```{eval-rst}
.. autosummary::
    :toctree: generated

<<<<<<< HEAD
    codex
=======
    curio
>>>>>>> 18d06c16
    cosmx
    visium
    xenium
    steinbock
    mcmicro
```<|MERGE_RESOLUTION|>--- conflicted
+++ resolved
@@ -12,11 +12,8 @@
 .. autosummary::
     :toctree: generated
 
-<<<<<<< HEAD
     codex
-=======
     curio
->>>>>>> 18d06c16
     cosmx
     visium
     xenium

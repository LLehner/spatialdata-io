--- conflicted
+++ resolved
@@ -4,7 +4,6 @@
 
 
 @unique
-<<<<<<< HEAD
 class CodexKeys(ModeEnum):
     """Keys for *CODEX* formatted dataset."""
 
@@ -17,7 +16,8 @@
     SPATIAL_KEY = "spatial"
     # images
     IMAGE_TIF = ".tif"
-=======
+
+
 class CurioKeys(ModeEnum):
     """Keys for *Curio* formatted dataset."""
 
@@ -30,7 +30,6 @@
     # metadata
     CATEGORY = "Category"
     TOP_CLUSTER_DEFINING_FEATURES = "Top_cluster_defining_features"
->>>>>>> 18d06c16
 
 
 @unique

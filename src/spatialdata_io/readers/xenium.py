--- conflicted
+++ resolved
@@ -35,70 +35,7 @@
 __all__ = ["xenium"]
 
 
-<<<<<<< HEAD
-def _get_polygons(path: Path, file: str, specs: dict[str, Any], n_jobs: int) -> GeoDataFrame:
-    def _poly(arr: ArrayLike) -> Polygon:
-        return Polygon(arr[:-1])
-
-    # seems to be faster than pd.read_parquet
-    df = pq.read_table(path / file).to_pandas()
-
-    out = Parallel(n_jobs=n_jobs)(
-        delayed(_poly)(i.to_numpy())
-        for _, i in df.groupby(XeniumKeys.CELL_ID)[[XeniumKeys.BOUNDARIES_VERTEX_X, XeniumKeys.BOUNDARIES_VERTEX_Y]]
-    )
-    geo_df = GeoDataFrame({"geometry": out})
-    scale = NgffScale([1.0 / specs["pixel_size"], 1.0 / specs["pixel_size"]])
-    return PolygonsModel.parse(geo_df, transform=scale)
-
-
-def _get_points(path: Path, specs: dict[str, Any]) -> Table:
-    table = pq.read_table(path / XeniumKeys.TRANSCRIPTS_FILE)
-    arr = (
-        table.select([XeniumKeys.TRANSCRIPTS_X, XeniumKeys.TRANSCRIPTS_Y, XeniumKeys.TRANSCRIPTS_Z])
-        .to_pandas()
-        .to_numpy()
-    )
-    annotations = table.select((XeniumKeys.OVERLAPS_NUCLEUS, XeniumKeys.QUALITY_VALUE, XeniumKeys.CELL_ID))
-    annotations = annotations.add_column(
-        3, XeniumKeys.FEATURE_NAME, table.column(XeniumKeys.FEATURE_NAME).cast("string").dictionary_encode()
-    )
-
-    transform = NgffScale([1.0 / specs["pixel_size"], 1.0 / specs["pixel_size"], 1.0])
-    points = PointsModel.parse(coords=arr, annotations=annotations, transform=transform)
-    return points
-
-
-def _get_tables(path: Path, specs: dict[str, Any], shape_size: Union[float, int]) -> tuple[AnnData, AnnData]:
-
-    adata = _read_10x_h5(path / XeniumKeys.CELL_FEATURE_MATRIX_FILE)
-    metadata = pd.read_parquet(path / XeniumKeys.CELL_METADATA_FILE)
-    np.testing.assert_array_equal(metadata.cell_id.astype(str).values, adata.obs_names.values)
-
-    circ = metadata[[XeniumKeys.CELL_X, XeniumKeys.CELL_Y]].to_numpy()
-    metadata.drop([XeniumKeys.CELL_X, XeniumKeys.CELL_Y], axis=1, inplace=True)
-    adata.obs = metadata
-    transform = NgffScale([1.0 / specs["pixel_size"], 1.0 / specs["pixel_size"]])
-    circles = ShapesModel.parse(circ, shape_type="circle", shape_size=shape_size, transform=transform)
-    table = TableModel.parse(adata, region="/polygons/cell_boundaries", instance_key="cell_id")
-    return table, circles
-
-
-def _get_images(
-    path: Path,
-    file: str,
-    specs: dict[str, Any],
-    imread_kwargs: Mapping[str, Any] = MappingProxyType({}),
-    image_models_kwargs: Mapping[str, Any] = MappingProxyType({}),
-) -> Union[SpatialImage, MultiscaleSpatialImage]:
-    image = imread(path / file, **imread_kwargs)
-    transform = NgffScale([1.0, 1.0 / specs["pixel_size"], 1.0 / specs["pixel_size"]])
-    return Image2DModel.parse(image, transform=transform, **image_models_kwargs)
-
-
-=======
 @inject_docs(xx=XeniumKeys)
->>>>>>> 248d8855
 def xenium(
     path: str | Path,
     # dataset_id: str,
